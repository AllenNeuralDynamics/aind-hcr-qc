--- conflicted
+++ resolved
@@ -1,8 +1,5 @@
 """Init package
 
-<<<<<<< HEAD
-__version__ = "0.3.6"
-=======
 With curated public API for aind_hcr_qc.
 
 For example:
@@ -11,11 +8,4 @@
 
 """
 
-__version__ = "0.3.5"
-
-# Public API
-
-__all = [
-    "CHANNEL_COLORS",
-]
->>>>>>> e750b62d
+__version__ = "0.3.6"